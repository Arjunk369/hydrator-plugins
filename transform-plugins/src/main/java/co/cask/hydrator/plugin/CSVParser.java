/*
 * Copyright © 2015-2016 Cask Data, Inc.
 *
 * Licensed under the Apache License, Version 2.0 (the "License"); you may not
 * use this file except in compliance with the License. You may obtain a copy of
 * the License at
 *
 * http://www.apache.org/licenses/LICENSE-2.0
 *
 * Unless required by applicable law or agreed to in writing, software
 * distributed under the License is distributed on an "AS IS" BASIS, WITHOUT
 * WARRANTIES OR CONDITIONS OF ANY KIND, either express or implied. See the
 * License for the specific language governing permissions and limitations under
 * the License.
 */

package co.cask.hydrator.plugin;

import co.cask.cdap.api.annotation.Description;
import co.cask.cdap.api.annotation.Name;
import co.cask.cdap.api.annotation.Plugin;
import co.cask.cdap.api.data.format.StructuredRecord;
import co.cask.cdap.api.data.schema.Schema;
import co.cask.cdap.api.data.schema.Schema.Field;
import co.cask.cdap.api.plugin.PluginConfig;
import co.cask.cdap.etl.api.Emitter;
import co.cask.cdap.etl.api.PipelineConfigurer;
import co.cask.cdap.etl.api.Transform;
import co.cask.cdap.etl.api.TransformContext;
import com.google.common.base.Throwables;
import org.apache.commons.csv.CSVFormat;
import org.apache.commons.csv.CSVRecord;
import org.slf4j.Logger;
import org.slf4j.LoggerFactory;

import java.io.IOException;
import java.util.List;

/**
 * Transformation that parses a field as CSV Record into {@link StructuredRecord}.
 *
 * <p>
 * CSVParser supports transforming the input into {@link StructuredRecord}
 * Following are different CSV record types that are supported by this transform.
 * <ul>
 *   <li>DEFAULT</li>
 *   <li>EXCEL</li>
 *   <li>RFC4180</li>
 *   <li>MYSQL</li>
 *   <li>TDF and</li>
 *   <li>PDL</li>   
 * </ul>
 * </p>  
 */
@Plugin(type = "transform")
@Name("CSVParser")
@Description("Parses a field as CSV Record into a Structured Record.")
public final class CSVParser extends Transform<StructuredRecord, StructuredRecord> {
  private static final Logger LOG = LoggerFactory.getLogger(CSVParser.class);
  private final Config config;

  // Output Schema associated with transform output. 
  private Schema outSchema;

  // List of fields specified in the schema. 
  private List<Field> fields;

  // Format of CSV.
  private CSVFormat csvFormat = CSVFormat.DEFAULT;

  // Format of PDL.
  public static final CSVFormat PDL;

  // Initialize Pipe Delimiter CSV Parser. 
  static {
    PDL = CSVFormat.DEFAULT.withDelimiter('|').withEscape('\\').withIgnoreEmptyLines(false)
      .withAllowMissingColumnNames().withQuote((Character) null).withRecordSeparator('\n')
      .withIgnoreSurroundingSpaces();
  }

  // This is used only for tests, otherwise this is being injected by the ingestion framework. 
  public CSVParser(Config config) {
    this.config = config;
  }

  @Override
  public void configurePipeline(PipelineConfigurer configurer) throws IllegalArgumentException {
    super.configurePipeline(configurer);

    // Check if the format specified is valid.
    if (this.config.format == null || this.config.format.isEmpty()) {
      throw new IllegalArgumentException("Format is not specified. Allowed values are DEFAULT, EXCEL, MYSQL," +
                                           " RFC4180, PDL & TDF");
    }

    // Check if format is one of the allowed types.
    if (!this.config.format.equalsIgnoreCase("DEFAULT") && !this.config.format.equalsIgnoreCase("EXCEL") &&
      !this.config.format.equalsIgnoreCase("MYSQL") && !this.config.format.equalsIgnoreCase("RFC4180") &&
      !this.config.format.equalsIgnoreCase("TDF") && !this.config.format.equalsIgnoreCase("PDL")) {
      throw new IllegalArgumentException("Format specified is not one of the allowed values. Allowed values are " +
                                           "DEFAULT, EXCEL, MYSQL, RFC4180, PDL & TDF");
    }

    Schema inputSchema = configurer.getStageConfigurer().getInputSchema();
    if (inputSchema != null) {
      Schema.Field inputSchemaField = inputSchema.getField(config.field);
      if (inputSchemaField == null) {
        throw new IllegalArgumentException(
          "Field " + config.field + " is not present in the input schema");
      } else {
        if (!inputSchemaField.getSchema().getType().equals(Schema.Type.STRING)) {
          throw new IllegalArgumentException(
            "Type for field  " + config.field + " must be String");
        }
      }
    }


    // Check if schema specified is a valid schema or no.
    try {
      Schema outputSchema = Schema.parseJson(this.config.schema);
      configurer.getStageConfigurer().setOutputSchema(outputSchema);

      // When a input field is passed through to output, the type and name should be the same.
      // If the type is not the same, then we fail.
      if (inputSchema != null) {
        for (Field field : inputSchema.getFields()) {
          if (outputSchema.getField(field.getName()) != null) {
            Schema out = outputSchema.getField(field.getName()).getSchema();
            Schema in = field.getSchema();
            if (!in.equals(out)) {
              throw new IllegalArgumentException(
                "Input field '" + field.getName() + "' does not have same output schema as input."
              );
            }
          }
        }
      }
    } catch (IOException e) {
      throw new IllegalArgumentException("Format of schema specified is invalid. Please check the format.");
    }
  }

  @Override
  public void initialize(TransformContext context) throws Exception {
    super.initialize(context);

    String csvFormatString = config.format.toLowerCase();
    switch (csvFormatString) {
      case "default":
        csvFormat = CSVFormat.DEFAULT;
        break;

      case "excel":
        csvFormat = CSVFormat.EXCEL;
        break;

      case "mysql":
        csvFormat = CSVFormat.MYSQL;
        break;

      case "rfc4180":
        csvFormat = CSVFormat.RFC4180;
        break;

      case "tdf":
        csvFormat = CSVFormat.TDF;
        break;

      case "pdl":
        csvFormat = PDL;
        break;

      default:
        throw new IllegalArgumentException("Format {} specified is not one of the allowed format. Allowed formats are" +
                                             "DEFAULT, EXCEL, MYSQL, RFC4180, PDL and TDF");
    }

    try {
      outSchema = Schema.parseJson(config.schema);
      fields = outSchema.getFields();
    } catch (IOException e) {
      throw new IllegalArgumentException("Format of schema specified is invalid. Please check the format.");
    }
  }

  @Override
  public void transform(StructuredRecord in, Emitter<StructuredRecord> emitter) throws Exception {
    // Field has to string to be parsed correctly. For others throw an exception.
    String body = in.get(config.field);

    // Parse the text as CSV and emit it as structured record.
    try {
      org.apache.commons.csv.CSVParser parser = org.apache.commons.csv.CSVParser.parse(body, csvFormat);
      List<CSVRecord> records = parser.getRecords();
      for (CSVRecord record : records) {
<<<<<<< HEAD
        emitter.emit(createStructuredRecord(record, in));
=======
        if (fields.size() == record.size()) {
          emitter.emit(createStructuredRecord(record));
        } else {
          LOG.warn("Skipping record as output schema specified has '{}' fields, while CSV record has '{}'",
                   fields.size(), record.size());
          // Write the record to error Dataset.
        }
>>>>>>> bb44f867
      }
    } catch (IOException e) {
      throw Throwables.propagate(e);
    }
  }

  private StructuredRecord createStructuredRecord(CSVRecord record, StructuredRecord in) {
    StructuredRecord.Builder builder = StructuredRecord.builder(outSchema);
    int i = 0;
    for (Field field : fields) {
<<<<<<< HEAD
      String name = field.getName();
      // If the field specified in the output field is present in the input, then
      // it's directly copied into the output, else field is parsed in from the CSV parser.
      if (in.get(name) != null) {
        builder.set(name, in.get(name));
      } else {
        builder.set(name, TypeConvertor.get(record.get(i), field.getSchema().getType()));
        ++i;
      }
=======
      String val = record.get(i);
      Schema fieldSchema = field.getSchema();

      if (val.isEmpty()) {
        boolean isNullable = fieldSchema.isNullable();
        Schema.Type fieldType = isNullable ? fieldSchema.getNonNullable().getType() : fieldSchema.getType();
        // if the field is a string or a nullable string, set the value to the empty string
        if (fieldType == Schema.Type.STRING) {
          builder.set(field.getName(), "");
        } else if (!isNullable) {
          // otherwise, error out
          throw new IllegalArgumentException(String.format(
            "Field #%d (named '%s') is of non-nullable type '%s', " +
              "but was parsed as an empty string for CSV record '%s'",
            i, field.getName(), field.getSchema().getType(), record));
        }
      } else {
        builder.convertAndSet(field.getName(), val);
      }
      ++i;
>>>>>>> bb44f867
    }
    return builder.build();
  }

  /**
   * Configuration for the plugin.
   */
  public static class Config extends PluginConfig {

    @Name("format")
    @Description("Specify one of the predefined formats. DEFAULT, EXCEL, MYSQL, RFC4180, PDL & TDF " +
      "are supported formats.")
    private final String format;

    @Name("field")
    @Description("Specify the field that should be used for parsing into CSV.")
    private final String field;

    @Name("schema")
    @Description("Specifies the schema that has to be output.")
    private final String schema;

    public Config(String format, String field, String schema) {
      this.format = format;
      this.field = field;
      this.schema = schema;
    }
  }
}<|MERGE_RESOLUTION|>--- conflicted
+++ resolved
@@ -194,17 +194,7 @@
       org.apache.commons.csv.CSVParser parser = org.apache.commons.csv.CSVParser.parse(body, csvFormat);
       List<CSVRecord> records = parser.getRecords();
       for (CSVRecord record : records) {
-<<<<<<< HEAD
         emitter.emit(createStructuredRecord(record, in));
-=======
-        if (fields.size() == record.size()) {
-          emitter.emit(createStructuredRecord(record));
-        } else {
-          LOG.warn("Skipping record as output schema specified has '{}' fields, while CSV record has '{}'",
-                   fields.size(), record.size());
-          // Write the record to error Dataset.
-        }
->>>>>>> bb44f867
       }
     } catch (IOException e) {
       throw Throwables.propagate(e);
@@ -215,17 +205,13 @@
     StructuredRecord.Builder builder = StructuredRecord.builder(outSchema);
     int i = 0;
     for (Field field : fields) {
-<<<<<<< HEAD
       String name = field.getName();
       // If the field specified in the output field is present in the input, then
       // it's directly copied into the output, else field is parsed in from the CSV parser.
       if (in.get(name) != null) {
         builder.set(name, in.get(name));
-      } else {
-        builder.set(name, TypeConvertor.get(record.get(i), field.getSchema().getType()));
-        ++i;
-      }
-=======
+      }
+
       String val = record.get(i);
       Schema fieldSchema = field.getSchema();
 
@@ -246,7 +232,6 @@
         builder.convertAndSet(field.getName(), val);
       }
       ++i;
->>>>>>> bb44f867
     }
     return builder.build();
   }
